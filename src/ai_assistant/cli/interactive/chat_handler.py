import asyncio
import re
from pathlib import Path
from typing import Optional
from rich.console import Console
from rich.panel import Panel
from rich.markdown import Markdown
from rich.syntax import Syntax
from ...utils.file_utils import FileUtils
from ...services.ai_service import AIService
from ...models.request import CodeRequest
from ...utils.parsing_utils import extract_file_content_from_response

console = Console()

class ChatHandler:
    def __init__(self, session):
        self.session = session
        self.config = session.config
        self._stop_generation = False
        self._generation_task: Optional[asyncio.Task] = None

    def stop_generation(self):
        self._stop_generation = True
        if self._generation_task and not self._generation_task.done():
            self._generation_task.cancel()
            console.print("\n[yellow]Stopping generation...[/yellow]")

    async def _handle_file_apply_logic(self, response_content: str):
        """Interactively handles the diff and apply logic for file blocks."""
        file_blocks = extract_file_content_from_response(response_content)
        if not file_blocks:
            return
        console.print("\n[bold cyan]AI has suggested file changes. Review now or use /apply later.[/bold cyan]")

    async def _stream_and_render_response(self, request: CodeRequest):
        """
        Streams the AI response to a buffer while showing a spinner,
        then renders the complete, final response beautifully.
        """
        response_content = ""
        status_task = None
        try:
            status_task = asyncio.create_task(self._show_status("[cyan]Helios is thinking[/cyan]"))
            
            async with AIService(self.config) as ai_service:
                async for chunk in ai_service.stream_generate(request):
                    if self._stop_generation:
                        raise asyncio.CancelledError
                    response_content += str(chunk)
            
            if status_task and not status_task.done():
                status_task.cancel()
                try:
                    await status_task
                except asyncio.CancelledError:
                    pass
            
            if not response_content:
                return

            self.session.last_ai_response_content = response_content
            self.session.conversation_history.append({"role": "assistant", "content": response_content})
            
            file_blocks = extract_file_content_from_response(response_content)
            
            console.print()

            if not file_blocks:
                console.print(Markdown(response_content, code_theme="vim"))
            else:
                for block in file_blocks:
                    syntax_lang = FileUtils.get_language_from_extension(Path(block['filename']).suffix)
                    
                    syntax_content = Syntax(
                        block['code'], 
<<<<<<< HEAD
                        lexer=syntax_lang or "python",
=======
                        lexer=syntax_lang,
>>>>>>> 354f7974
                        theme="vim",
                        line_numbers=True,
                        word_wrap=True,
                        background_color="default"
                    )
                    
                    console.print(Panel(
                        syntax_content,
                        title=f"[bold cyan]File: {block['filename']}[/bold cyan]",
                        border_style="blue",
                        expand=False,
                        padding=(1, 2)
                    ))
            
            if file_blocks:
                console.print("\n[yellow]AI has suggested file changes. Use `/apply` to review and apply them.[/yellow]")

        except asyncio.CancelledError:
            if status_task and not status_task.done():
                status_task.cancel()
                try:
                    await status_task
                except asyncio.CancelledError:
                    pass
            console.print()
        except Exception as e:
            if status_task and not status_task.done():
                status_task.cancel()
                try:
                    await status_task
                except asyncio.CancelledError:
                    pass
            console.print(f"[bold red]Error during response generation: {e}[/bold red]")
            import traceback
            console.print(f"[dim]{traceback.format_exc()}[/dim]")

    async def _show_status(self, message):
        """Show status spinner that can be cancelled"""
        try:
            with console.status(message, spinner="point", spinner_style="cyan"):
                while True:
                    await asyncio.sleep(0.1)
        except asyncio.CancelledError:
            pass

    async def handle(self, message: str, session):
        """Main message handler with robust path detection and multimodal support."""
        try:
            self._stop_generation = False
            
            mentioned_context = {}
            
            path_pattern = re.compile(r"""
                @([^\s]+) |                                      # @-mentions (Group 1)
                (['"]) (.*?) \2 |                                  # Quoted paths (Group 2, 3)
                (?<!\S) ( [^\s]*[/\\][^\s]* | [^\s]+\.[^\s]+ ) (?=\s|$) # Bare paths with slashes or a dot (Group 4)
            """, re.VERBOSE)
            
            found_paths = [m.group(1) or m.group(3) or m.group(4) for m in path_pattern.finditer(message)]

            if found_paths:
                console.print("[dim]Processing mentions...[/dim]")
                for mention in set(found_paths):
                    mention = mention.lstrip('@')
                    possible_path = Path(mention).expanduser()
                    if not possible_path.is_absolute():
                        full_path = self.config.work_dir / mention
                    else:
                        full_path = possible_path

                    if not full_path.exists():
                        console.print(f"[yellow]Warning: Mentioned path '{mention}' does not exist.[/yellow]")
                        continue

                    if full_path.is_dir():
<<<<<<< HEAD
                        console.print(f" [dim]Adding context from directory: {mention}[/dim]")
=======
                        console.print(f"[dim]Added context from directory: {mention}[/dim]")
>>>>>>> 354f7974
                        dir_context = build_repo_context(full_path, self.config)
                        for file_path, content in dir_context.items():
                            relative_path = str(Path(file_path).relative_to(self.config.work_dir))
                            mentioned_context[relative_path] = content
                    elif full_path.is_file():
<<<<<<< HEAD
                        console.print(f" [dim]Adding context from file: {mention}[/dim]")
=======
                        console.print(f"[dim]Added context from file: {mention}[/dim]")
>>>>>>> 354f7974
                        try:
                            content = await self.session.file_service.read_file(full_path)
                            mentioned_context[str(full_path.relative_to(self.config.work_dir))] = content
                        except Exception as e:
                            console.print(f"[yellow]Warning: Could not read file {mention}: {e}[/yellow]")

            rag_context = {}
            with console.status("[dim]Searching for relevant code snippets...[/dim]", spinner="point", spinner_style="[dim]cyan[/dim]"):
                relevant_chunks = self.session.vector_store.search(message, k=5)
                for chunk in relevant_chunks:
                    if chunk['file_path'] not in mentioned_context:
                        if chunk['file_path'] not in rag_context:
                            rag_context[chunk['file_path']] = ""
                        rag_context[chunk['file_path']] += f"\n... (Snippet) ...\n{chunk['text']}\n"
            
            final_context = {**rag_context, **mentioned_context}
            session.conversation_history.append({"role": "user", "content": message})
            
            request = CodeRequest(
                prompt=message,
                files=final_context,
                repository_files=list(session.current_files.keys()),
                conversation_history=session.conversation_history.copy(),
            )

            self._generation_task = asyncio.create_task(self._stream_and_render_response(request))
            await self._generation_task

        except re.error as e:
            console.print(f"[bold red]Regex Error: {e}[/bold red]")
        except Exception as e:
            console.print(f"[bold red]Error handling chat message: {e}[/bold red]")
            import traceback
            console.print(f"[dim]{traceback.format_exc()}[/dim]")<|MERGE_RESOLUTION|>--- conflicted
+++ resolved
@@ -74,11 +74,7 @@
                     
                     syntax_content = Syntax(
                         block['code'], 
-<<<<<<< HEAD
-                        lexer=syntax_lang or "python",
-=======
                         lexer=syntax_lang,
->>>>>>> 354f7974
                         theme="vim",
                         line_numbers=True,
                         word_wrap=True,
@@ -154,21 +150,13 @@
                         continue
 
                     if full_path.is_dir():
-<<<<<<< HEAD
-                        console.print(f" [dim]Adding context from directory: {mention}[/dim]")
-=======
                         console.print(f"[dim]Added context from directory: {mention}[/dim]")
->>>>>>> 354f7974
                         dir_context = build_repo_context(full_path, self.config)
                         for file_path, content in dir_context.items():
                             relative_path = str(Path(file_path).relative_to(self.config.work_dir))
                             mentioned_context[relative_path] = content
                     elif full_path.is_file():
-<<<<<<< HEAD
-                        console.print(f" [dim]Adding context from file: {mention}[/dim]")
-=======
                         console.print(f"[dim]Added context from file: {mention}[/dim]")
->>>>>>> 354f7974
                         try:
                             content = await self.session.file_service.read_file(full_path)
                             mentioned_context[str(full_path.relative_to(self.config.work_dir))] = content
